--- conflicted
+++ resolved
@@ -1,9 +1,6 @@
-<<<<<<< HEAD
 #!/usr/bin/env python3
 
-=======
 from asyncio import tasks
->>>>>>> 6e6cb2ad
 import sys
 import cv2
 import screeninfo
